# pysh

Python for shell scripting

> :warning: This is totally **experimental**, fully **broken**. Do not use yet!

[![Build Status](https://travis-ci.org/drslump/pysh.svg?branch=master)](https://travis-ci.org/drslump/pysh)

## Goals

 - Syntax is standard Python (full IDE support)
 - Ergonomic (pipes, redirections, autoexpr, paths, ...)
<<<<<<< HEAD
 - Sensible defaults (i.e. docopt, logging, ...)
=======
 - Sensible defaults (i.e. docopt, env defaults, logging, ...)
>>>>>>> 386603c6
 - Strong support for parallelism
 - Biased towards unix scripting (barebones windows support)
 - Wrappers for common commands (cat, head, xargs, ...)
 - No support for interactive mode!


## Requirements

 - Python 3.6 (at least while prototyping)


## AutoExpr

In `cat('foo.txt') | head[-10]`, a normal Python interpreter would call `cat`,
get a slice from `head` and execute the `__or__` of the resulting values. That's
totally fine but on a shell script we want to build a composite command and
execute it. There are a number of ways to solve it:

```py
# Overload the __call__ operator
( cat('foo.txt') | head[-10] )()
# Overload some fancy operator like Plumbum does
cat('foo.txt') | head[-10] & FG
```

However that feels totally unnatural when doing a shell script. Unfortunately
there is no way in Python to detect a *statement* at runtime, although it's
possible to do so when parsing the source code. On the bright side it's fairly
easy to parse Python code and modify it just using the stdlib.

So when a file is executed with `#!/usr/bin/env pysh` it'll actually parse the
source and perform that optimization. The process is a simple transform where
for each expression statement in the module scope (ignoring function bodies)
a wrapper is injected like so:

```py
pysh.autoexpr( cat('foo.txt') | head[-10] )
```

Now that the expression statements are annotated we have a *hook* at runtime,
the `autoexpr` function, which can inspect the expression result and run it
if it's some sort of command.


## Execution flow

Each command in an expression is launched as a child process (popen) or a thread
if the command is implemented in Python. Then it waits until all of them complete.

While the programs are executed we need to manage the streams, since otherwise
the programs could block. There is a configurable buffer for each pipe, so we
don't block too much if both programs run at an approximate rate. Otherwise,
when the buffer fill up the producing program is blocked until there is room for
more.

For a subprocess the blocking is delegated to the OS, we just stop reading from
its stream. In the case of python functions we have to handle it ourselves, since
streams are modelled as generators we just stop consuming from it.

In the case of parallel we just have to spawn an executioner for each worker we
want to use. Each executioner will then run normally, and the whole synchronization
gets delegated to the stream processing mechanism.

> The GIL might affect the operation for python-commands, the external commands
  run on its own process so are not affected. It might be interesting to benchmark
  a bit to see if perhaps it's worth it to launch python commands on
  a subprocess instead of a thread.

TODO: signals


## Command wrappers

Each command wrapper returns a generator, that allows `pysh` to coordinate the
execution by polling from it when required, enabling the efficient use of
stream pipes and easing composition.

By default any exitcode different to 0 results in an exception, although this
can be suppressed for a specific command or with a context manager.

```py
cat('/dev/null') | grep('foo').catch(1)
print('') | ~grep('foo')  # ~ suppresses all errors

with catch(1):
    echo('bar') | grep('foo')

with redirect(stderr=null):
    gcc(files)

with redirect(stderr=stdout), catch(1, 3):
    cmd

with tty():  #redirect(tty=True) ?
    cmd
```

Fine tuning the execution, the command can be configured inside a context
manager, the actual execution will happen upon exiting it.

```py
with ~cat('fname.txt') as p:
    p.stderr >> 'errors.log'  #TODO: >> has higher precedence than |!!
    p | head['-10'] > 'results.csv'

print(p.exitcode)
```

Conditionals

```py
if exitcode(stdin | grep['foo']) > 0:
    print('foo was not found')

if (code := exitcode(stdin | grep['foo'])) > 0:
    print('result was {}'.format(code))

code = int(stdin | grep['foo'])  # __int__ resolves and returns exitcode

if bool(stdin | grep['foo']):  # __bool__ resolves and returns exitcode 0->True
    echo('found')
else:
    echo('not found)

stdin | grep['foo'] and echo('found') or exit(1, 'not found!')
stdin | grep['foo'].and_then( echo('found') ).or_else( exit(1, 'not found!') )
stdin | grep['foo'].map_status({
    0: echo('found'),
    '1..4': echo('error'),
    _: exit(1, 'not found!')
})
stdin | grep['foo'].map_status(
    _0 = echo('found'),
    _1_4 = echo('error'),
    _ = exit(1, 'not found!')
)
stdin | grep['foo'].catch(
    _1 = echo('found'),
    _1_4 = echo('error'),
    _ = exit(1, 'not found!')
)

stdin | pipe.map(str.upper)
stdin | pipe.map(str.upper, split='16K')
stdin | pipe.filter(...)
stdin | pipe.reduce(...)

stdin | pipe.words.map(str.upper).filter(str.isalpha)
# read content and extract words, upper them and retain the alpha ones
stdin | pipe.split('-')...
stdin | pipe.split(re='[,;/]')  # or .resplit
stdin | pipe.match(r'[A-Z]+')

['foo', 'bar'] | stdout  # 'foo\nbar\n' -- by default each item is a line
(json.dumps(x) for x in objects) | cat > 'output.jsonl'
cat('output.jsonl') | pipe.lines.map(json.load).map(modify).jsonl()
jsonl = lambda transform: pipe.lines.map(json.load).map(transform).jsonl()
cat('output.jsonl') | jsonl(modify) > _/'final.jsonl'
```

Sometimes we want to work with the whole data instead of streaming it:

```py
# casting a command to a string automatically executes and consumes it
print(cat(fname))
data = str( cat(fname) )  # unicode() on Py2 -- .to_text()

# work with binary data
bindata = bytes(cat(binfile))  # .to_binary()

# collect into a list
lines = list(cat(fname))

# functional
cat(fname).collect(stdout=lambda s: print(len(s)))
errors = cat(fname).collect(stderr=True)
```

pysh should offer a helpful set of core utilities, some implemented
natively in Python. Popular commands should be available in a `coreutils`
module. More specific ones might be available in an extras module.
It's still unclear if commands offered by pysh should try to normalize
differences across platforms (bsd vs linux vs osx), in principle this
would be really nice but not sure if will work properly.


## Functions

Sometimes we might want to implement some logic in Python instead of using an
external command. However we don't want to special case that functionality, it
should behave exactly as a command.

```py
@pysh.script
def filter_empty():
    cat | grep['-v', '-e', '^$']
```

The `script` decorator takes care of wiring the function execution with the
input/ouput streams, as if it was an external command. If we however want to
have finer control over the process we can also do so:

```py
@pysh.wrapper
def filter_empty(p):
    for line in p.stdin.lines():
        if line.strip() == '':
            continue
        print(line) >> p.stdout
```

### Parallelism

In the era of multicore computing we need to enable those cores on our shell
scripts too:

```py
cat('file.txt') | demux( grep('foo') )
range(4) | demux(lambda: time.sleep(5.0))

for i in range(100):
    fork << echo(i)               # bound to the number of cores
    fork(jobs=4) << echo(i)       # 4 at a time
wait()

# bound to number of cores
with fork as ff:
    for ln in stdin:
        echo(ln) ^ ff
    # waits before continuing

# run commands in parallel but iterate sequentially
for p in stdin | demux(sleep(randint(10))):
    echo(p.exitcode)
```

> GNU's parallel is a beast with a ton of functionality. Our `parallel` is much simpler.


### Streams

Streams are another important abstraction on shell scripts. Commands can consume
a `stdin` stream and produce values on the `stdout` and `stderr` ones. In `pysh`
those streams are generators, whose yielded values are always casted to strings,
this allows to easily integrate with externals commands.

When piping the job scheduler may block some streams if they fill up the internal
buffer, we can have tighter control for the buffering:

```py
cat(fname) | buffer('4kb') | wc[-l]       # chunks of 4kb
cat(fname) | buffer(kb=256) | wc[-l]      # chunks of 256kb
cat(fname) | buffer(lines=True) | wc[-l]  # buffer until a newline
cat(fname) | unbuffer( wc['-l'] )         #
```

Process substitution for instance can be implemented as:

```py
# wc -l <(curl "google.com")
wc['-l'](curl("google.com") | psub)
```

TODO: Check https://github.com/fish-shell/fish-shell/issues/1040 for nifty details
      of the problems of implementing process substitution.

Redirect shortcuts:

```
cat | wc['-l']  # send stdout from cat to stdin for wc
# cat.pipe(stdout=wc['-l'])
cat | +wc['-l'] > outerr.log   # +<cmd> merges stderr into stdout
# cat.pipe(wc['-l'].pipe(stderr=stdout))
cat | -wc['-l']                # -<cmd> dismisses stderr
# cat.pipe(wc['-l'].pipe(stderr=null))
cat | --wc['-l']               # --<cmd> dismisses stdout and stderr
# cat.pipe(wc['-l'].pipe(stdout=null, stderr=null))
```


### sh shortcut

`sh` allows to call external commands without defining them previously.

```py
sh.grep(fname, e=['foo', 'bar'])
sh['pip3.6'] ('freeze')
sh['/path/to/cmd']['--version']
```

note that this launches the command via the system shell, so it allows
to use operators on it:

```py
sh[r'''
    cat | grep -e foo > file.out
    wc -l file.out | cut -f1
''']  # no variable interpolation

local = 10
sh << r'''
    echo $local
'''  # variable interpolation
```


### Paths

For some use cases a path can simply be a string:

```py
cat > 'output.txt'
```

Paths can be constructed safely:

 - `/`: handles right string as path
 - `//`: parses right string as glob

```py
_ / 'escaped?'  # ./escaped\?
_['~'] / 'foo bar'      # ~/foo\ bar
_['/'] / 'abs/nested' / '*.jpg'   # /abs/nested/\*.jpg
_['c'] // 'windows/*.dll'  # c:\windows\*.dll
```

Globs compose:

```py
_ // '*' / '.git' // '{hooks,info,objects}' // '*'
_ // '*' / '.git' // ('hooks','info','objects') // '*'
_ // lambda path: path[-1].startswith('x-') // '*.jpg'
```

> allowing functions in segments might break some use cases that
  require casting to strings. Perhaps they are not worth it.

Subpaths:

```py
_('/foo/bar')[-1]  # /foo
```

TODO: Should paths implement `|` defaulting to cat?

    _/'file.txt' | head
    cat('./file.txt') | head

    ls[ _ * '*.jpg' ]


### Arguments

The docblock of the script is automatically parsed with [docopt](docopt.org)
in order to simplify the handling of script parameters.

```py
#!/usr/bin/env pysh
"""
My script.

Usage: my_script [options] <host> <port>

Options:
  --all         List everything.
  -h --help     Show this screen.
  --version     Show version.
"""

if args['--version']:
    print('1.0')
    exit(0)

print('Endpoint: {}:{}'.format(args['<host>'], args['<port>']))
```

If no docopt is provided then the `args` will contain a generic parsing
of the opts following modern conventions.

```py
# -aab --foo=foo -- arg1 arg2
{'-a':[True, True], '-b':[True], '--foo':['foo'], '*': ['arg1', 'arg2']}
```

Moreover, `argv` is also available and behaves as expected in normal
scripts.

Some interesting features worth investigating:

 - `-` means stdin/stdout (but how to know which one?)
 - read arguments from `--@opts.txt` and data from `@somefile.txt`
 - standarized isatty overrides from env or args (`--pysh:tty=yes`)
 - multi command mode a la git: `cmd sub` -> `cmd-sub`
 - bash/zsh/fish autocompletions
 - `--pysh:xxx` options for pysh itself (i.e logging)
 - apply templating to docopt to insert program name, version, etc.


The `@pysh.main` decorator marks a function to be executed when that script
is run. This means that the script can run with plain Python and pysh will
analyze the function as if it was the script, extracting the docopt from it
or using its parameters to build an automatic arguments parsing.

```py
@pysh.main()  # keyword ``docopt=__doc__`` to override
def main(src:Path, *files, *, plugins=[], verbose=False, *kwargs):
    """ Parses the given files and do cool stuff.
    """
    ...

# alternatively:
if __name__ == '__main__':
    pysh.main(main)
```


### Misc

Simple progress bar helper (determinate and undeterminate).
Reference https://github.com/tqdm/tqdm

Rate limiter filter (bytes/lines).

``noblock(stream: IOBase)`` helper that patches a IO based stream so that it
operates in a pseudo non-blocking mode. Underneth it spaws a thread to do the
blocking operations using a ``Queue`` for synchronization. All methods are
patched to be non-blocking and also to accept a ``timeout=seconds`` keyword.


### Shebang

Most shells will parse shebangs as a command with an optional argument, even if
multiple arguments are provided they are bundled into a single one. For instance
`#!/usr/bin/env pysh --trace` will execute as `env "pysh --trace"`.

We can define additional options by having an extra line:

```
#!/usr/bin/env pysh
#pysh: --trace
```

Which is equivalent to `#!/usr/bin/env -S pysh --trace` on supported systems.

pysh will check the comments at the top of the file looking for the `pysh: ...`
pattern. If it's found then the options will be parsed and applied for that script.


### bangexpr

It might be interesting to optionally allow typical shell syntax for some
use cases where we don't actually need composition. It would help for instance
when porting simple bash scripts.

These are some examples of the transformations:

```py
! cat -u | grep -e foo > output.txt
# cat('-u') | grep('-e', 'foo') > 'output.txt'

result = ! echo foo
# result = echo('foo')

needle = 'foo'
! echo $PATH | grep $needle  # uppercase are envs, otherwise locals
# echo(env['PATH']) | grep(needle)

! echo foo \
       bar \
       baz
# echo('foo', 'bar', 'baz')
```

Additionally a `!!` can be used to defer the execution into a subshell,
in that mode pipes and redirections are not handled by `pysh` but by the
default `$SHELL`:

```py
needle = !! echo foo
!! echo $PATH | grep $needle
# pysh.bangbang('echo $PATH | grep $needle', vars={'PATH': env['PATH'], 'needle': needle})
# env needle=foo "$SHELL" -c 'echo $PATH | grep $needle'
```

> the parser will look for `$<ident>` and `${expr}` patterns (bash syntax)
  and make their values available as environment variables.

These expressions are not automatically evaluated, the evaluation relies on
the *autoexpr* pass like the normal DSL.

> Probably this feature should be gated under a `pysh --bangexpr` option


### Eval mode

    pysh -e 'random.randint(1, 9)'

The eval mode is useful for one liners, mainly to use on interactive shells.
It's similar to `python -c` but with the following twists:

 - identifiers fallback to automatically try to import a package.
 - last expression is automatically printed to stdout unless it's `None`.
 - when last expression is a boolean True exits with 0 and False with 1.
 - perhaps: support $env interpolation


### Packaging

Leverage Python packaging to automatically generate a distributable script.

    pysh --pkg my-script.pysh *.py

> first argument is the entry point, the rest are importable files

It will generate a temporary package structure with a setup.py configured
and run `bdist` on it to get a distributable.

Dependencies and metadata can be defined on the command line or included as
`#pysh:` comments.<|MERGE_RESOLUTION|>--- conflicted
+++ resolved
@@ -10,11 +10,7 @@
 
  - Syntax is standard Python (full IDE support)
  - Ergonomic (pipes, redirections, autoexpr, paths, ...)
-<<<<<<< HEAD
- - Sensible defaults (i.e. docopt, logging, ...)
-=======
  - Sensible defaults (i.e. docopt, env defaults, logging, ...)
->>>>>>> 386603c6
  - Strong support for parallelism
  - Biased towards unix scripting (barebones windows support)
  - Wrappers for common commands (cat, head, xargs, ...)
